--- conflicted
+++ resolved
@@ -21,15 +21,9 @@
 #![recursion_limit="256"]
 
 use runtime_common::{
-	attestations, claims, parachains, registrar, slots, SlowAdjustingFeeUpdate,
+	attestations, claims, parachains, purchase, registrar, slots, SlowAdjustingFeeUpdate,
 	impls::{CurrencyToVoteHandler, ToAuthor},
-<<<<<<< HEAD
 	NegativeImbalance, BlockHashCount, BlockWeights, BlockLength, RocksDbWeight,
-=======
-	NegativeImbalance, BlockHashCount, MaximumBlockWeight, AvailableBlockRatio,
-	MaximumBlockLength, BlockExecutionWeight, ExtrinsicBaseWeight, RocksDbWeight,
-	MaximumExtrinsicWeight, purchase,
->>>>>>> 3723e76b
 };
 
 use sp_std::prelude::*;
@@ -938,12 +932,6 @@
 pub struct CustomOnRuntimeUpgrade;
 impl frame_support::traits::OnRuntimeUpgrade for CustomOnRuntimeUpgrade {
 	fn on_runtime_upgrade() -> frame_support::weights::Weight {
-<<<<<<< HEAD
-		if scheduler::Module::<Runtime>::migrate_v1_to_t2() {
-			<Runtime as system::Trait>::BlockWeights::get().max_block
-		} else {
-			<Runtime as system::Trait>::DbWeight::get().reads(1)
-=======
 		use frame_support::storage::{StorageMap, IterableStorageMap};
 		use democracy::{VotingOf, Conviction, Voting::Direct, AccountVote::Standard};
 		// Cancel convictions for Referendum Zero (for removing Sudo - this is something we would
@@ -955,10 +943,9 @@
 				}
 			}
 			VotingOf::<Runtime>::insert(who, voting);
->>>>>>> 3723e76b
-		}
-
-		<Runtime as system::Trait>::MaximumBlockWeight::get()
+		}
+
+		<Runtime as system::Trait>::BlockWeights::get().max_block
 	}
 }
 
